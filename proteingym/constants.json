{
    "model_details":{
        "Tranception_L_no_retrieval":"Tranception Large model (700M params) without retrieval",
        "Tranception_M_no_retrieval":"Tranception Medium model (300M params) without retrieval",
        "Tranception_S_no_retrieval":"Tranception Small model (85M params) without retrieval",
        "Tranception_S":"Tranception Small model (85M params) with retrieval",
        "Tranception_M":"Tranception Medium model (300M params) with retrieval",
        "Tranception_L":"Tranception Large model (700M params) with retrieval",
        "EVE_single":"EVE model (single seed)",
        "EVE_ensemble":"EVE model (ensemble of 5 independently-trained models)",
        "MSA_Transformer_single":"MSA Transformer (single MSA sample)",
        "MSA_Transformer_ensemble":"MSA Transformer (ensemble of 5 MSA samples)",
        "ESM1v_single":"ESM-1v (single seed)",
        "ESM1v_ensemble":"ESM-1v (ensemble of 5 independently-trained models)",
        "Wavenet":"Wavenet model",
        "DeepSequence_single":"DeepSequence model (single seed)",
        "DeepSequence_ensemble":"DeepSequence model (ensemble of 5 independently-trained models)",
        "Site_Independent":"Site-Independent model",
        "EVmutation":"EVmutation model",
        "RITA_s":"RITA small model (85M params)",
        "RITA_m":"RITA medium model (300M params)",
        "RITA_l":"RITA large model (680M params)",
        "RITA_xl":"RITA xlarge model (1.2B params)",
        "RITA_ensemble":"Ensemble of the 4 RITA models",
        "Progen2_small":"Progen2 small model (150M params)",
        "Progen2_medium":"Progen2 medium model (760M params)",
        "Progen2_base":"Progen2 base model (760M params)",
        "Progen2_large":"Progen2 large model (2.7B params)",
        "Progen2_xlarge":"Progen2 xlarge model (6.4B params)",
        "Progen2_ensemble":"Ensemble of the 5 Progen2 models",
        "Unirep":"Unirep model",
        "Unirep_evotune":"Unirep model w/ evotuning",
        "GEMME":"GEMME model",
        "VESPA":"VESPA model",
        "VESPAl":"VESPAl model",
        "VespaG":"VespaG model",
        "ProtGPT2":"ProtGPT2 model",
        "ESM1b":"ESM-1b (w/ Brandes et al. extensions)",
        "TranceptEVE_S":"TranceptEVE Small model (Tranception Small & retrieved EVE model)",
        "TranceptEVE_M":"TranceptEVE Medium model (Tranception Medium & retrieved EVE model)",
        "TranceptEVE_L":"TranceptEVE Large model (Tranception Large & retrieved EVE model)",
        "HMM": "Profile Hidden Markov model",
        "Provean": "Provean model",
        "ESM-IF1": "ESM-IF1 model",
        "ESM2_650M": "ESM2 model (650M params)",
        "ESM2_3B": "ESM2 model (3B params)",
        "ESM2_15B": "ESM2 model (15B params)",
        "ESM2_150M": "ESM2 model (150M params)",
        "ESM2_35M":"ESM2 model (35M params)",
        "ESM2_8M":"ESM2 model (8M params)",
        "MIFST":"MIF-ST model",
        "MIF":"MIF model",
        "CARP_640M": "CARP model (640M params)",
        "CARP_76M": "CARP model (76M params)",
        "CARP_38M": "CARP model (38M params)",
        "CARP_600K": "CARP model (600K params)",
        "ProteinMPNN": "ProteinMPNN model",
        "ProtSSN_k10_h512": "ProtSSN (k=10, h=512)",
        "ProtSSN_k10_h768": "ProtSSN (k=10, h=768)",
        "ProtSSN_k10_h1280": "ProtSSN (k=10, h=1280)",
        "ProtSSN_k20_h512": "ProtSSN (k=20, h=512)",
        "ProtSSN_k20_h768": "ProtSSN (k=20, h=768)",
        "ProtSSN_k20_h1280": "ProtSSN (k=20, h=1280)",
        "ProtSSN_k30_h512": "ProtSSN (k=30, h=512)",
        "ProtSSN_k30_h768": "ProtSSN (k=30, h=768)",
        "ProtSSN_k30_h1280": "ProtSSN (k=30, h=1280)",
        "ProtSSN_ensemble": "ProtSSN (ensemble of 9 models)",
        "SaProt_650M_AF2": "SaProt (650M)",
        "SaProt_35M_AF2": "SaProt (35M)",
        "PoET": "PoET (200M)",
        "MULAN_small": "MULAN",
        "ProSST-20": "ProSST (K=20)",
        "ProSST-128": "ProSST (K=128)",
        "ProSST-512": "ProSST (K=512)",
        "ProSST-1024": "ProSST (K=1024)",
        "ProSST-2048": "ProSST (K=2048)",
        "ProSST-4096": "ProSST (K=4096)",
        "ESCOTT": "ESCOTT",
        "VenusREM": "VenusREM",
        "RSALOR": "RSALOR model",
<<<<<<< HEAD
        "SiteRM": "SiteRM"
=======
        "S2F": "S2F (Sequence & Structure)",
        "S2F_MSA": "S2F with MSA retrieval",
        "S3F": "S3F (Sequence, Structure & Surface)",
        "S3F_MSA": "S3F with MSA retrieval"
>>>>>>> f6d319ef
    },
    "model_references":{
        "Tranception_L_no_retrieval":"<a href='https://proceedings.mlr.press/v162/notin22a.html'>Notin, P., Dias, M., Frazer, J., Marchena-Hurtado, J., Gomez, A.N., Marks, D.S., & Gal, Y. (2022). Tranception: Protein Fitness Prediction with Autoregressive Transformers and Inference-time Retrieval. ICML.</a>",
        "Tranception_M_no_retrieval":"<a href='https://proceedings.mlr.press/v162/notin22a.html'>Notin, P., Dias, M., Frazer, J., Marchena-Hurtado, J., Gomez, A.N., Marks, D.S., & Gal, Y. (2022). Tranception: Protein Fitness Prediction with Autoregressive Transformers and Inference-time Retrieval. ICML.</a>",
        "Tranception_S_no_retrieval":"<a href='https://proceedings.mlr.press/v162/notin22a.html'>Notin, P., Dias, M., Frazer, J., Marchena-Hurtado, J., Gomez, A.N., Marks, D.S., & Gal, Y. (2022). Tranception: Protein Fitness Prediction with Autoregressive Transformers and Inference-time Retrieval. ICML.</a>",
        "Tranception_S":"<a href='https://proceedings.mlr.press/v162/notin22a.html'>Notin, P., Dias, M., Frazer, J., Marchena-Hurtado, J., Gomez, A.N., Marks, D.S., & Gal, Y. (2022). Tranception: Protein Fitness Prediction with Autoregressive Transformers and Inference-time Retrieval. ICML.</a>",
        "Tranception_M":"<a href='https://proceedings.mlr.press/v162/notin22a.html'>Notin, P., Dias, M., Frazer, J., Marchena-Hurtado, J., Gomez, A.N., Marks, D.S., & Gal, Y. (2022). Tranception: Protein Fitness Prediction with Autoregressive Transformers and Inference-time Retrieval. ICML.</a>",
        "Tranception_L":"<a href='https://proceedings.mlr.press/v162/notin22a.html'>Notin, P., Dias, M., Frazer, J., Marchena-Hurtado, J., Gomez, A.N., Marks, D.S., & Gal, Y. (2022). Tranception: Protein Fitness Prediction with Autoregressive Transformers and Inference-time Retrieval. ICML.</a>",
        "EVE_single":"<a href='https://www.nature.com/articles/s41586-021-04043-8'>Frazer, J., Notin, P., Dias, M., Gomez, A.N., Min, J.K., Brock, K.P., Gal, Y., & Marks, D.S. (2021). Disease variant prediction with deep generative models of evolutionary data. Nature.</a>",
        "EVE_ensemble":"<a href='https://www.nature.com/articles/s41586-021-04043-8'>Frazer, J., Notin, P., Dias, M., Gomez, A.N., Min, J.K., Brock, K.P., Gal, Y., & Marks, D.S. (2021). Disease variant prediction with deep generative models of evolutionary data. Nature.</a>",
        "MSA_Transformer_single":"<a href='http://proceedings.mlr.press/v139/rao21a.html'>Rao, R., Liu, J., Verkuil, R., Meier, J., Canny, J.F., Abbeel, P., Sercu, T., & Rives, A. (2021). MSA Transformer. ICML.</a>",
        "MSA_Transformer_ensemble":"<a href='http://proceedings.mlr.press/v139/rao21a.html'>Rao, R., Liu, J., Verkuil, R., Meier, J., Canny, J.F., Abbeel, P., Sercu, T., & Rives, A. (2021). MSA Transformer. ICML.</a>",
        "ESM1v_single":"<a href='https://proceedings.neurips.cc/paper/2021/hash/f51338d736f95dd42427296047067694-Abstract.html'>Meier, J., Rao, R., Verkuil, R., Liu, J., Sercu, T., & Rives, A. (2021). Language models enable zero-shot prediction of the effects of mutations on protein function. NeurIPS.</a>",
        "ESM1v_ensemble":"<a href='https://proceedings.neurips.cc/paper/2021/hash/f51338d736f95dd42427296047067694-Abstract.html'>Meier, J., Rao, R., Verkuil, R., Liu, J., Sercu, T., & Rives, A. (2021). Language models enable zero-shot prediction of the effects of mutations on protein function. NeurIPS.</a>",
        "Wavenet":"<a href='https://www.nature.com/articles/s41467-021-22732-w'>Shin, J., Riesselman, A.J., Kollasch, A.W., McMahon, C., Simon, E., Sander, C., Manglik, A., Kruse, A.C., & Marks, D.S. (2021). Protein design and variant prediction using autoregressive generative models. Nature Communications, 12.</a>",
        "DeepSequence_single":"<a href='https://www.nature.com/articles/s41592-018-0138-4'>Riesselman, A.J., Ingraham, J., & Marks, D.S. (2018). Deep generative models of genetic variation capture the effects of mutations. Nature Methods, 15, 816-822.</a>",
        "DeepSequence_ensemble":"<a href='https://www.nature.com/articles/s41592-018-0138-4'>Riesselman, A.J., Ingraham, J., & Marks, D.S. (2018). Deep generative models of genetic variation capture the effects of mutations. Nature Methods, 15, 816-822.</a>",
        "Site_Independent":"<a href='https://www.nature.com/articles/nbt.3769'>Hopf, T.A., Ingraham, J., Poelwijk, F.J., Schärfe, C.P., Springer, M., Sander, C., & Marks, D.S. (2017). Mutation effects predicted from sequence co-variation. Nature Biotechnology, 35, 128-135.</a>",
        "EVmutation":"<a href='https://www.nature.com/articles/nbt.3769'>Hopf, T.A., Ingraham, J., Poelwijk, F.J., Schärfe, C.P., Springer, M., Sander, C., & Marks, D.S. (2017). Mutation effects predicted from sequence co-variation. Nature Biotechnology, 35, 128-135.</a>",
        "RITA_s":"<a href='https://arxiv.org/abs/2205.05789'>Hesslow, D., Zanichelli, N., Notin, P., Poli, I., & Marks, D.S. (2022). RITA: a Study on Scaling Up Generative Protein Sequence Models. ArXiv, abs/2205.05789.</a>",
        "RITA_m":"<a href='https://arxiv.org/abs/2205.05789'>Hesslow, D., Zanichelli, N., Notin, P., Poli, I., & Marks, D.S. (2022). RITA: a Study on Scaling Up Generative Protein Sequence Models. ArXiv, abs/2205.05789.</a>",
        "RITA_l":"<a href='https://arxiv.org/abs/2205.05789'>Hesslow, D., Zanichelli, N., Notin, P., Poli, I., & Marks, D.S. (2022). RITA: a Study on Scaling Up Generative Protein Sequence Models. ArXiv, abs/2205.05789.</a>",
        "RITA_xl":"<a href='https://arxiv.org/abs/2205.05789'>Hesslow, D., Zanichelli, N., Notin, P., Poli, I., & Marks, D.S. (2022). RITA: a Study on Scaling Up Generative Protein Sequence Models. ArXiv, abs/2205.05789.</a>",
        "RITA_ensemble":"<a href='https://arxiv.org/abs/2205.05789'>Hesslow, D., Zanichelli, N., Notin, P., Poli, I., & Marks, D.S. (2022). RITA: a Study on Scaling Up Generative Protein Sequence Models. ArXiv, abs/2205.05789.</a>",
        "Progen2_small":"<a href='https://arxiv.org/abs/2206.13517'> Nijkamp, E., Ruffolo, J.A., Weinstein, E.N., Naik, N., & Madani, A. (2022). ProGen2: Exploring the Boundaries of Protein Language Models. ArXiv, abs/2206.13517. </a>",
        "Progen2_medium":"<a href='https://arxiv.org/abs/2206.13517'> Nijkamp, E., Ruffolo, J.A., Weinstein, E.N., Naik, N., & Madani, A. (2022). ProGen2: Exploring the Boundaries of Protein Language Models. ArXiv, abs/2206.13517. </a>",
        "Progen2_base":"<a href='https://arxiv.org/abs/2206.13517'> Nijkamp, E., Ruffolo, J.A., Weinstein, E.N., Naik, N., & Madani, A. (2022). ProGen2: Exploring the Boundaries of Protein Language Models. ArXiv, abs/2206.13517. </a>",
        "Progen2_large":"<a href='https://arxiv.org/abs/2206.13517'> Nijkamp, E., Ruffolo, J.A., Weinstein, E.N., Naik, N., & Madani, A. (2022). ProGen2: Exploring the Boundaries of Protein Language Models. ArXiv, abs/2206.13517. </a>",
        "Progen2_xlarge":"<a href='https://arxiv.org/abs/2206.13517'> Nijkamp, E., Ruffolo, J.A., Weinstein, E.N., Naik, N., & Madani, A. (2022). ProGen2: Exploring the Boundaries of Protein Language Models. ArXiv, abs/2206.13517. </a>",
        "Progen2_ensemble":"<a href='https://arxiv.org/abs/2206.13517'> Nijkamp, E., Ruffolo, J.A., Weinstein, E.N., Naik, N., & Madani, A. (2022). ProGen2: Exploring the Boundaries of Protein Language Models. ArXiv, abs/2206.13517. </a>",
        "Unirep":"<a href='https://www.nature.com/articles/s41592-019-0598-1'>Alley, E.C., Khimulya, G., Biswas, S., AlQuraishi, M., & Church, G.M. (2019). Unified rational protein engineering with sequence-based deep representation learning. Nature Methods, 1-8.</a>",
        "Unirep_evotune":"<a href='https://www.nature.com/articles/s41592-019-0598-1'>Alley, E.C., Khimulya, G., Biswas, S., AlQuraishi, M., & Church, G.M. (2019). Unified rational protein engineering with sequence-based deep representation learning. Nature Methods, 1-8.</a>",
        "GEMME":"<a href='https://pubmed.ncbi.nlm.nih.gov/31406981/'>Laine, É., Karami, Y., & Carbone, A. (2019). GEMME: A Simple and Fast Global Epistatic Model Predicting Mutational Effects. Molecular Biology and Evolution, 36, 2604 - 2619.</a>",
        "ProtGPT2":"<a href='https://www.nature.com/articles/s41467-022-32007-7'>Ferruz, N., Schmidt, S., & Höcker, B. (2022). ProtGPT2 is a deep unsupervised language model for protein design. Nature Communications, 13.</a>",
        "VESPA":"<a href='https://link.springer.com/article/10.1007/s00439-021-02411-y'>Marquet, C., Heinzinger, M., Olenyi, T., Dallago, C., Bernhofer, M., Erckert, K., & Rost, B. (2021). Embeddings from protein language models predict conservation and variant effects. Human Genetics, 141, 1629 - 1647.</a>",
        "VESPAl":"<a href='https://link.springer.com/article/10.1007/s00439-021-02411-y'>Marquet, C., Heinzinger, M., Olenyi, T., Dallago, C., Bernhofer, M., Erckert, K., & Rost, B. (2021). Embeddings from protein language models predict conservation and variant effects. Human Genetics, 141, 1629 - 1647.</a>",
        "VespaG":"<a href='https://doi.org/10.1101/2024.04.24.590982'>Marquet, C., Schlensok, J., Abakarova, M., Rost, B., & Laine, E. (2024). Expert-guided protein Language Models enable accurate and blazingly fast fitness prediction. bioRxiv.</a>",
        "ESM1b":"[1] Original model: <a href='https://www.biorxiv.org/content/10.1101/622803v4'>Rives, A., Goyal, S., Meier, J., Guo, D., Ott, M., Zitnick, C.L., Ma, J., & Fergus, R. (2019). Biological structure and function emerge from scaling unsupervised learning to 250 million protein sequences. Proceedings of the National Academy of Sciences of the United States of America, 118.</a> [2] Extensions: <a href='https://www.biorxiv.org/content/10.1101/2022.08.25.505311v1'>Brandes, N., Goldman, G., Wang, C.H., Ye, C.J., & Ntranos, V. (2022). Genome-wide prediction of disease variants with a deep protein language model. bioRxiv.</a>",
        "TranceptEVE_S":"<a href='https://proceedings.mlr.press/v162/notin22a.html'>Notin, P., Dias, M., Frazer, J., Marchena-Hurtado, J., Gomez, A.N., Marks, D.S., & Gal, Y. (2022). Tranception: Protein Fitness Prediction with Autoregressive Transformers and Inference-time Retrieval. ICML.</a>",
        "TranceptEVE_M":"<a href='https://www.biorxiv.org/content/10.1101/2022.12.07.519495v1?rss=1'>Notin, P., Van Niekerk, L., Kollasch, A., Ritter, D., Gal, Y. & Marks, D.S. &  (2022). TranceptEVE: Combining Family-specific and Family-agnostic Models of Protein Sequences for Improved Fitness Prediction. NeurIPS, LMRL workshop.</a>",
        "TranceptEVE_L":"<a href='https://www.biorxiv.org/content/10.1101/2022.12.07.519495v1?rss=1'>Notin, P., Van Niekerk, L., Kollasch, A., Ritter, D., Gal, Y. & Marks, D.S. &  (2022). TranceptEVE: Combining Family-specific and Family-agnostic Models of Protein Sequences for Improved Fitness Prediction. NeurIPS, LMRL workshop.</a>",
        "HMM":"<a href='http://hmmer.org/'>HMMER: biosequence analysis using profile hidden Markov models</a>",
        "Provean": "<a href='https://www.jcvi.org/publications/predicting-functional-effect-amino-acid-substitutions-and-indels'>Choi Y, Sims GE, Murphy S, Miller JR, Chan AP (2012). Predicting the functional effect of amino acid substitutions and indels. PloS one.</a>",
        "ESM-IF1": "<a href='https://www.biorxiv.org/content/10.1101/2022.04.10.487779v2.full.pdf+html'>Chloe Hsu, Robert Verkuil, Jason Liu, Zeming Lin, Brian Hie, Tom Sercu, Adam Lerer, Alexander Rives (2022). Learning Inverse Folding from Millions of Predicted Structures. BioRxiv.</a>",
        "ESM2_650M":"<a href='https://www.science.org/doi/abs/10.1126/science.ade2574'>Zeming Lin, Halil Akin, Roshan Rao, Brian Hie, Zhongkai Zhu, Wenting Lu, Nikita Smetanin, Robert Verkuil, Ori Kabeli, Yaniv Shmueli, Allan Dos Santos Costa, Maryam Fazel-Zarandi, Tom Sercu, Salvatore Candido, Alexander Rives (2023). Evolutionary-scale prediction of atomic-level protein structure with a language model. Science, Vol. 379.</a>",
        "ESM2_3B":"<a href='https://www.science.org/doi/abs/10.1126/science.ade2574'>Zeming Lin, Halil Akin, Roshan Rao, Brian Hie, Zhongkai Zhu, Wenting Lu, Nikita Smetanin, Robert Verkuil, Ori Kabeli, Yaniv Shmueli, Allan Dos Santos Costa, Maryam Fazel-Zarandi, Tom Sercu, Salvatore Candido, Alexander Rives (2023). Evolutionary-scale prediction of atomic-level protein structure with a language model. Science, Vol. 379.</a>",
        "ESM2_15B":"<a href='https://www.science.org/doi/abs/10.1126/science.ade2574'>Zeming Lin, Halil Akin, Roshan Rao, Brian Hie, Zhongkai Zhu, Wenting Lu, Nikita Smetanin, Robert Verkuil, Ori Kabeli, Yaniv Shmueli, Allan Dos Santos Costa, Maryam Fazel-Zarandi, Tom Sercu, Salvatore Candido, Alexander Rives (2023). Evolutionary-scale prediction of atomic-level protein structure with a language model. Science, Vol. 379.</a>",
        "ESM2_150M":"<a href='https://www.science.org/doi/abs/10.1126/science.ade2574'>Zeming Lin, Halil Akin, Roshan Rao, Brian Hie, Zhongkai Zhu, Wenting Lu, Nikita Smetanin, Robert Verkuil, Ori Kabeli, Yaniv Shmueli, Allan Dos Santos Costa, Maryam Fazel-Zarandi, Tom Sercu, Salvatore Candido, Alexander Rives (2023). Evolutionary-scale prediction of atomic-level protein structure with a language model. Science, Vol. 379.</a>",
        "ESM2_35M":"<a href='https://www.science.org/doi/abs/10.1126/science.ade2574'>Zeming Lin, Halil Akin, Roshan Rao, Brian Hie, Zhongkai Zhu, Wenting Lu, Nikita Smetanin, Robert Verkuil, Ori Kabeli, Yaniv Shmueli, Allan Dos Santos Costa, Maryam Fazel-Zarandi, Tom Sercu, Salvatore Candido, Alexander Rives (2023). Evolutionary-scale prediction of atomic-level protein structure with a language model. Science, Vol. 379.</a>",
        "ESM2_8M":"<a href='https://www.science.org/doi/abs/10.1126/science.ade2574'>Zeming Lin, Halil Akin, Roshan Rao, Brian Hie, Zhongkai Zhu, Wenting Lu, Nikita Smetanin, Robert Verkuil, Ori Kabeli, Yaniv Shmueli, Allan Dos Santos Costa, Maryam Fazel-Zarandi, Tom Sercu, Salvatore Candido, Alexander Rives (2023). Evolutionary-scale prediction of atomic-level protein structure with a language model. Science, Vol. 379.</a>",
        "MIFST":"<a href='https://www.biorxiv.org/content/10.1101/2022.05.25.493516v3'>Kevin K. Yang, Hugh Yeh, Niccolo Zanichelli (2023). Masked Inverse folding with Sequence Transfer for Protein Representation Learning. BioRxiv.</a>",
        "MIF":"<a href='https://www.biorxiv.org/content/10.1101/2022.05.25.493516v3'>Kevin K. Yang, Hugh Yeh, Niccolo Zanichelli (2023). Masked Inverse folding with Sequence Transfer for Protein Representation Learning. BioRxiv.</a>",
        "CARP_640M":"<a href='https://www.biorxiv.org/content/10.1101/2022.05.19.492714v4'>Kevin K. Yang, Nicolo Fusi, Alex X. Lu (2023). Convolutions are competitive with transformers for protein sequence pretraining. BioRxiv.</a>",
        "CARP_76M":"<a href='https://www.biorxiv.org/content/10.1101/2022.05.19.492714v4'>Kevin K. Yang, Nicolo Fusi, Alex X. Lu (2023). Convolutions are competitive with transformers for protein sequence pretraining. BioRxiv.</a>",
        "CARP_38M":"<a href='https://www.biorxiv.org/content/10.1101/2022.05.19.492714v4'>Kevin K. Yang, Nicolo Fusi, Alex X. Lu (2023). Convolutions are competitive with transformers for protein sequence pretraining. BioRxiv.</a>",
        "CARP_600K":"<a href='https://www.biorxiv.org/content/10.1101/2022.05.19.492714v4'>Kevin K. Yang, Nicolo Fusi, Alex X. Lu (2023). Convolutions are competitive with transformers for protein sequence pretraining. BioRxiv.</a>",
        "ProteinMPNN":"<a href='https://www.science.org/doi/10.1126/science.add2187'>J. Dauparas, I. Anishchenko, N. Bennett, H. Bai, R. J. Ragotte, L. F. Milles, B. I. M. Wicky, A. Courbet, R. J. de Haas, N. Bethel, P. J. Y. Leung, T. F. Huddy, S. Pellock, D. Tischer, F. Chan,B. Koepnick, H. Nguyen, A. Kang, B. Sankaran,A. K. Bera, N. P. King,D. Baker (2022). Robust deep learning-based protein sequence design using ProteinMPNN. Science, Vol 378.</a>",
        "ProtSSN_k10_h512": "<a href='https://www.biorxiv.org/content/10.1101/2023.12.01.569522v1'>Yang Tan, Bingxin Zhou, Lirong Zheng, Guisheng Fan, Liang Hong. (2023). Semantical and Topological Protein Encoding Toward Enhanced Bioactivity and Thermostability. bioRxiv.</a>",
        "ProtSSN_k10_h768": "<a href='https://www.biorxiv.org/content/10.1101/2023.12.01.569522v1'>Yang Tan, Bingxin Zhou, Lirong Zheng, Guisheng Fan, Liang Hong. (2023). Semantical and Topological Protein Encoding Toward Enhanced Bioactivity and Thermostability. bioRxiv.</a>",
        "ProtSSN_k10_h1280": "<a href='https://www.biorxiv.org/content/10.1101/2023.12.01.569522v1'>Yang Tan, Bingxin Zhou, Lirong Zheng, Guisheng Fan, Liang Hong. (2023). Semantical and Topological Protein Encoding Toward Enhanced Bioactivity and Thermostability. bioRxiv.</a>",
        "ProtSSN_k20_h512": "<a href='https://www.biorxiv.org/content/10.1101/2023.12.01.569522v1'>Yang Tan, Bingxin Zhou, Lirong Zheng, Guisheng Fan, Liang Hong. (2023). Semantical and Topological Protein Encoding Toward Enhanced Bioactivity and Thermostability. bioRxiv.</a>",
        "ProtSSN_k20_h768": "<a href='https://www.biorxiv.org/content/10.1101/2023.12.01.569522v1'>Yang Tan, Bingxin Zhou, Lirong Zheng, Guisheng Fan, Liang Hong. (2023). Semantical and Topological Protein Encoding Toward Enhanced Bioactivity and Thermostability. bioRxiv.</a>",
        "ProtSSN_k20_h1280": "<a href='https://www.biorxiv.org/content/10.1101/2023.12.01.569522v1'>Yang Tan, Bingxin Zhou, Lirong Zheng, Guisheng Fan, Liang Hong. (2023). Semantical and Topological Protein Encoding Toward Enhanced Bioactivity and Thermostability. bioRxiv.</a>",
        "ProtSSN_k30_h512": "<a href='https://www.biorxiv.org/content/10.1101/2023.12.01.569522v1'>Yang Tan, Bingxin Zhou, Lirong Zheng, Guisheng Fan, Liang Hong. (2023). Semantical and Topological Protein Encoding Toward Enhanced Bioactivity and Thermostability. bioRxiv.</a>",
        "ProtSSN_k30_h768": "<a href='https://www.biorxiv.org/content/10.1101/2023.12.01.569522v1'>Yang Tan, Bingxin Zhou, Lirong Zheng, Guisheng Fan, Liang Hong. (2023). Semantical and Topological Protein Encoding Toward Enhanced Bioactivity and Thermostability. bioRxiv.</a>",
        "ProtSSN_k30_h1280": "<a href='https://www.biorxiv.org/content/10.1101/2023.12.01.569522v1'>Yang Tan, Bingxin Zhou, Lirong Zheng, Guisheng Fan, Liang Hong. (2023). Semantical and Topological Protein Encoding Toward Enhanced Bioactivity and Thermostability. bioRxiv.</a>",
        "ProtSSN_ensemble": "<a href='https://www.biorxiv.org/content/10.1101/2023.12.01.569522v1'>Yang Tan, Bingxin Zhou, Lirong Zheng, Guisheng Fan, Liang Hong. (2023). Semantical and Topological Protein Encoding Toward Enhanced Bioactivity and Thermostability. bioRxiv.</a>",
        "SaProt_650M_AF2": "<a href='https://www.biorxiv.org/content/10.1101/2023.10.01.560349v5'>Jin Su, Chenchen Han, Yuyang Zhou, Junjie Shan, Xibin Zhou, Fajie Yuan. (2024). SaProt: Protein Language Modeling with Structure-aware Vocabulary. bioRxiv.</a>",
        "SaProt_35M_AF2": "<a href='https://www.biorxiv.org/content/10.1101/2023.10.01.560349v5'>Jin Su, Chenchen Han, Yuyang Zhou, Junjie Shan, Xibin Zhou, Fajie Yuan. (2024). SaProt: Protein Language Modeling with Structure-aware Vocabulary. bioRxiv.</a>",
        "PoET": "<a href='https://papers.nips.cc/paper_files/paper/2023/hash/f4366126eba252699b280e8f93c0ab2f-Abstract-Conference.html'>Truong, Timothy F. and Tristan Bepler. PoET: A generative model of protein families as sequences-of-sequences. NeurIPS.</a>",
        "MULAN_small": "<a href='https://www.biorxiv.org/content/10.1101/2024.05.30.596565v1'>Daria Frolova, Daria Marina A. Pak, Anna Litvin, Ilya Sharov, Dmitry N. Ivankov, Ivan Oseledets. (2024). MULAN: Multimodal Protein Language Model for Sequence and Structure Encoding.</a>",
        "ProSST-20": "<a href='https://www.biorxiv.org/content/10.1101/2024.04.15.589672v3'>Mingchen Li, Yang Tan, Xinzhu Ma, Bozitao Zhong, Ziyi Zhou, Huiqun Yu, Wanli Ouyang, Liang Hong, Bingxin Zhou, Pan Tan. (2024). ProSST: Protein language modeling with quantizied structure and disentangled attention. bioRxiv.</a>",
        "ProSST-128": "<a href='https://www.biorxiv.org/content/10.1101/2024.04.15.589672v3'>Mingchen Li, Yang Tan, Xinzhu Ma, Bozitao Zhong, Ziyi Zhou, Huiqun Yu, Wanli Ouyang, Liang Hong, Bingxin Zhou, Pan Tan. (2024). ProSST: Protein language modeling with quantizied structure and disentangled attention. bioRxiv.</a>",
        "ProSST-512": "<a href='https://www.biorxiv.org/content/10.1101/2024.04.15.589672v3'>Mingchen Li, Yang Tan, Xinzhu Ma, Bozitao Zhong, Ziyi Zhou, Huiqun Yu, Wanli Ouyang, Liang Hong, Bingxin Zhou, Pan Tan. (2024). ProSST: Protein language modeling with quantizied structure and disentangled attention. bioRxiv.</a>",
        "ProSST-1024": "<a href='https://www.biorxiv.org/content/10.1101/2024.04.15.589672v3'>Mingchen Li, Yang Tan, Xinzhu Ma, Bozitao Zhong, Ziyi Zhou, Huiqun Yu, Wanli Ouyang, Liang Hong, Bingxin Zhou, Pan Tan. (2024). ProSST: Protein language modeling with quantizied structure and disentangled attention. bioRxiv.</a>",
        "ProSST-2048": "<a href='https://www.biorxiv.org/content/10.1101/2024.04.15.589672v3'>Mingchen Li, Yang Tan, Xinzhu Ma, Bozitao Zhong, Ziyi Zhou, Huiqun Yu, Wanli Ouyang, Liang Hong, Bingxin Zhou, Pan Tan. (2024). ProSST: Protein language modeling with quantizied structure and disentangled attention. bioRxiv.</a>",
        "ProSST-4096": "<a href='https://www.biorxiv.org/content/10.1101/2024.04.15.589672v3'>Mingchen Li, Yang Tan, Xinzhu Ma, Bozitao Zhong, Ziyi Zhou, Huiqun Yu, Wanli Ouyang, Liang Hong, Bingxin Zhou, Pan Tan. (2024). ProSST: Protein language modeling with quantizied structure and disentangled attention. bioRxiv.</a>",
        "ESCOTT": "<a href='https://www.medrxiv.org/content/10.1101/2024.02.03.24302219v1'>Mustafa Tekpinar, Laurent David, Thomas Henry, Alessandra Carbone. (2024). PRESCOTT: a population aware, epistatic and structural model accurately predicts missense effect. medRxiv.</a>",
        "VenusREM": "<a href='https://arxiv.org/abs/2410.21127'>Yang Tan, Ruilin Wang, Banghao Wu, Liang Hong, Bingxin Zhou. (2024). Retrieval-Enhanced Mutation Mastery: Augmenting Zero-Shot Prediction of Protein Language Model. ArXiv, abs/2410.21127.</a>",
        "RSALOR": "<a href='https://www.biorxiv.org/content/10.1101/2025.02.03.636212v1'>Matsvei Tsishyn, Pauline Hermans, Fabrizio Pucci, Marianne Rooman. (2025). Residue conservation and solvent accessibility are (almost) all you need for predicting mutational effects in proteins. bioRxiv.</a>",
<<<<<<< HEAD
        "SiteRM": "<a href='https://papers.nips.cc/paper_files/paper/2024/hash/eb2f4fb51ac3b8dc4aac9cf71b0e7799-Abstract-Conference.html'>Sebastian Prillo, Wilson Wu, Yun Song. (2024). Ultrafast classical phylogenetic method beats large protein language models on variant effect prediction. NeurIPS.</a>"
=======
        "S2F": "<a href='https://papers.nips.cc/paper_files/paper/2024/hash/b7d795e655c1463d7299688d489e8ef4-Abstract-Conference.html'>Zuobai Zhang, Pascal Notin, Yining Huang, Aurelie C. Lozano, Vijil Chenthamarakshan, Debora Marks, Payel Das, Jian Tang. (2024). Multi-Scale Representation Learning for Protein Fitness Prediction. NeurIPS.</a>",
        "S2F_MSA": "<a href='https://papers.nips.cc/paper_files/paper/2024/hash/b7d795e655c1463d7299688d489e8ef4-Abstract-Conference.html'>Zuobai Zhang, Pascal Notin, Yining Huang, Aurelie C. Lozano, Vijil Chenthamarakshan, Debora Marks, Payel Das, Jian Tang. (2024). Multi-Scale Representation Learning for Protein Fitness Prediction. NeurIPS.</a>",
        "S3F": "<a href='https://papers.nips.cc/paper_files/paper/2024/hash/b7d795e655c1463d7299688d489e8ef4-Abstract-Conference.html'>Zuobai Zhang, Pascal Notin, Yining Huang, Aurelie C. Lozano, Vijil Chenthamarakshan, Debora Marks, Payel Das, Jian Tang. (2024). Multi-Scale Representation Learning for Protein Fitness Prediction. NeurIPS.</a>",
        "S3F_MSA": "<a href='https://papers.nips.cc/paper_files/paper/2024/hash/b7d795e655c1463d7299688d489e8ef4-Abstract-Conference.html'>Zuobai Zhang, Pascal Notin, Yining Huang, Aurelie C. Lozano, Vijil Chenthamarakshan, Debora Marks, Payel Das, Jian Tang. (2024). Multi-Scale Representation Learning for Protein Fitness Prediction. NeurIPS.</a>"
>>>>>>> f6d319ef
    },
    "clean_names":{
        "Tranception_L_no_retrieval":"Tranception L no retrieval",
        "Tranception_M_no_retrieval": "Tranception M no retrieval",
        "Tranception_S_no_retrieval": "Tranception S no retrieval",
        "Tranception_S":"Tranception S",
        "Tranception_M":"Tranception M",
        "Tranception_L":"Tranception L",
        "EVE_single":"EVE (single)",
        "EVE_ensemble":"EVE (ensemble)",
        "MSA_Transformer_single":"MSA Transformer (single)",
        "MSA_Transformer_ensemble":"MSA Transformer (ensemble)",
        "ESM1v_single":"ESM-1v (single)",
        "ESM1v_ensemble":"ESM-1v (ensemble)",
        "Wavenet":"Wavenet",
        "DeepSequence_single":"DeepSequence (single)",
        "DeepSequence_ensemble":"DeepSequence (ensemble)",
        "Site_Independent":"Site-Independent",
        "EVmutation":"EVmutation",
        "RITA_s":"RITA S",
        "RITA_m":"RITA M",
        "RITA_l":"RITA L",
        "RITA_xl":"RITA XL",
        "RITA_ensemble":"RITA (ensemble)",
        "Progen2_small":"Progen2 S",
        "Progen2_medium":"Progen2 M",
        "Progen2_base":"Progen2 Base",
        "Progen2_large":"Progen2 L",
        "Progen2_xlarge":"Progen2 XL",
        "Progen2_ensemble":"Progen2 (ensemble)",
        "Unirep":"Unirep",
        "Unirep_evotune":"Unirep evotuned",
        "GEMME":"GEMME",
        "ProtGPT2":"ProtGPT2",
        "VESPA":"VESPA",
        "VESPAl":"VESPAl",
        "VespaG":"VespaG",
        "ESM1b": "ESM-1b",
        "TranceptEVE_S": "TranceptEVE S",
        "TranceptEVE_M":"TranceptEVE M",
        "TranceptEVE_L":"TranceptEVE L",
        "HMM":"Hidden Markov Model",
        "Provean": "Provean",
        "ESM-IF1": "ESM-IF1",
        "ESM2_650M": "ESM2 (650M)",
        "ESM2_3B": "ESM2 (3B)",
        "ESM2_15B": "ESM2 (15B)",
        "ESM2_150M": "ESM2 (150M)",
        "ESM2_35M": "ESM2 (35M)",
        "ESM2_8M": "ESM2 (8M)",
        "MIFST":"MIF-ST",
        "MIF":"MIF",
        "CARP_640M":"CARP (640M)",
        "CARP_76M":"CARP (76M)",
        "CARP_38M":"CARP (38M)",
        "CARP_600K":"CARP (600K)",
        "ProteinMPNN":"ProteinMPNN",
        "DMS_id":"DMS ID",
        "number_mutants":"Number of Mutants",
        "UniProt_ID":"UniProt ID",
        "Neff_L_category": "Neff/L Category",
        "Model_rank":"Rank",
        "Model_name":"Model name",
        "ProtSSN_k10_h512": "ProtSSN (k=10, h=512)",
        "ProtSSN_k10_h768": "ProtSSN (k=10, h=768)",
        "ProtSSN_k10_h1280": "ProtSSN (k=10, h=1280)",
        "ProtSSN_k20_h512": "ProtSSN (k=20, h=512)",
        "ProtSSN_k20_h768": "ProtSSN (k=20, h=768)",
        "ProtSSN_k20_h1280": "ProtSSN (k=20, h=1280)",
        "ProtSSN_k30_h512": "ProtSSN (k=30, h=512)",
        "ProtSSN_k30_h768": "ProtSSN (k=30, h=768)",
        "ProtSSN_k30_h1280": "ProtSSN (k=30, h=1280)",
        "ProtSSN_ensemble": "ProtSSN (ensemble)",
        "SaProt_650M_AF2": "SaProt (650M)",
        "SaProt_35M_AF2": "SaProt (35M)",
        "PoET": "PoET (200M)",
        "MULAN_small": "MULAN",
        "ProSST-20": "ProSST (K=20)",
        "ProSST-128": "ProSST (K=128)",
        "ProSST-512": "ProSST (K=512)",
        "ProSST-1024": "ProSST (K=1024)",
        "ProSST-2048": "ProSST (K=2048)",
        "ProSST-4096": "ProSST (K=4096)",
        "ESCOTT": "ESCOTT",
        "VenusREM": "VenusREM",
        "RSALOR": "RSALOR",
<<<<<<< HEAD
        "SiteRM": "SiteRM"
=======
        "S2F": "S2F",
        "S2F_MSA": "S2F-MSA",
        "S3F": "S3F",
        "S3F_MSA": "S3F-MSA"
>>>>>>> f6d319ef
    },
    "supervised_model_details": {
        "ProteinNPT":"ProteinNPT Model",
        "MSA Transformer Embeddings": "MSA Transformer Embeddings",
        "ESM-1v Embeddings": "ESM-1v Embeddings",
        "Tranception Embeddings": "Tranception Embeddings",
        "TranceptEVE + One-Hot Encodings": "TranceptEVE + One-Hot Encodings",
        "ESM-1v + One-Hot Encodings": "ESM-1v + One-Hot Encodings",
        "Tranception + One-Hot Encodings": "Tranception + One-Hot Encodings",
        "DeepSequence + One-Hot Encodings": "DeepSequence + One-Hot Encodings",
        "MSA_Transformer + One-Hot Encodings": "MSA Transformer + One-Hot Encodings",
        "One-Hot Encodings": "One-Hot Encodings",
        "Kermut": "Kermut GP"
    },
    "supervised_model_references":{
        "ProteinNPT": "<a href='https://openreview.net/forum?id=AwzbQVuDBk'>Notin, P., Weitzman, R., Marks, D. S., & Gal, Y. (2023). ProteinNPT: Improving protein property prediction and design with non-parametric transformers. Thirty-Seventh Conference on Neural Information Processing Systems</a>",
        "MSA Transformer Embeddings":"[1] Original model: <a href='http://proceedings.mlr.press/v139/rao21a.html'>Rao, R., Liu, J., Verkuil, R., Meier, J., Canny, J.F., Abbeel, P., Sercu, T., & Rives, A. (2021). MSA Transformer. ICML.</a> [2] Extension: <a href='https://openreview.net/forum?id=AwzbQVuDBk'>Notin, P., Weitzman, R., Marks, D. S., & Gal, Y. (2023). ProteinNPT: Improving protein property prediction and design with non-parametric transformers. Thirty-Seventh Conference on Neural Information Processing Systems</a>",
        "ESM-1v Embeddings":"[1] Original model: <a href='https://proceedings.neurips.cc/paper/2021/hash/f51338d736f95dd42427296047067694-Abstract.html'>Meier, J., Rao, R., Verkuil, R., Liu, J., Sercu, T., & Rives, A. (2021). Language models enable zero-shot prediction of the effects of mutations on protein function. NeurIPS.</a> [2] Extension: <a href='https://openreview.net/forum?id=AwzbQVuDBk'>Notin, P., Weitzman, R., Marks, D. S., & Gal, Y. (2023). ProteinNPT: Improving protein property prediction and design with non-parametric transformers. Thirty-Seventh Conference on Neural Information Processing Systems</a>",
        "Tranception Embeddings":"[1] Original model: <a href='https://proceedings.mlr.press/v162/notin22a.html'>Notin, P., Dias, M., Frazer, J., Marchena-Hurtado, J., Gomez, A.N., Marks, D.S., & Gal, Y. (2022). Tranception: Protein Fitness Prediction with Autoregressive Transformers and Inference-time Retrieval. ICML.</a> [2] Extension: <a href='https://openreview.net/forum?id=AwzbQVuDBk'>Notin, P., Weitzman, R., Marks, D. S., & Gal, Y. (2023). ProteinNPT: Improving protein property prediction and design with non-parametric transformers. Thirty-Seventh Conference on Neural Information Processing Systems</a>",
        "TranceptEVE + One-Hot Encodings":"[1] Original model: <a href='https://www.biorxiv.org/content/10.1101/2022.12.07.519495v1?rss=1'>Notin, P., Van Niekerk, L., Kollasch, A., Ritter, D., Gal, Y. & Marks, D.S. &  (2022). TranceptEVE: Combining Family-specific and Family-agnostic Models of Protein Sequences for Improved Fitness Prediction. NeurIPS, LMRL workshop.</a> [2] Extension: <a href='https://openreview.net/forum?id=AwzbQVuDBk'>Notin, P., Weitzman, R., Marks, D. S., & Gal, Y. (2023). ProteinNPT: Improving protein property prediction and design with non-parametric transformers. Thirty-Seventh Conference on Neural Information Processing Systems</a>",
        "Tranception + One-Hot Encodings":"[1] Original model: <a href='https://proceedings.mlr.press/v162/notin22a.html'>Notin, P., Dias, M., Frazer, J., Marchena-Hurtado, J., Gomez, A.N., Marks, D.S., & Gal, Y. (2022). Tranception: Protein Fitness Prediction with Autoregressive Transformers and Inference-time Retrieval. ICML.</a> [2] Extension: <a href='https://openreview.net/forum?id=AwzbQVuDBk'>Notin, P., Weitzman, R., Marks, D. S., & Gal, Y. (2023). ProteinNPT: Improving protein property prediction and design with non-parametric transformers. Thirty-Seventh Conference on Neural Information Processing Systems</a>",
        "ESM-1v + One-Hot Encodings":"[1] Original model: <a href='https://proceedings.neurips.cc/paper/2021/hash/f51338d736f95dd42427296047067694-Abstract.html'>Meier, J., Rao, R., Verkuil, R., Liu, J., Sercu, T., & Rives, A. (2021). Language models enable zero-shot prediction of the effects of mutations on protein function. NeurIPS.</a> [2] Extension: <a href='https://openreview.net/forum?id=AwzbQVuDBk'>Notin, P., Weitzman, R., Marks, D. S., & Gal, Y. (2023). ProteinNPT: Improving protein property prediction and design with non-parametric transformers. Thirty-Seventh Conference on Neural Information Processing Systems</a>",
        "DeepSequence + One-Hot Encodings":"<a href='https://www.nature.com/articles/s41587-021-01146-5'>Hsu, C., Nisonoff, H., Fannjiang, C. et al. Learning protein fitness models from evolutionary and assay-labeled data. Nat Biotechnol 40, 1114–1122 (2022). https://doi.org/10.1038/s41587-021-01146-5</a>",
        "MSA_Transformer + One-Hot Encodings":"[1] Original model: <a href='http://proceedings.mlr.press/v139/rao21a.html'>Rao, R., Liu, J., Verkuil, R., Meier, J., Canny, J.F., Abbeel, P., Sercu, T., & Rives, A. (2021). MSA Transformer. ICML.</a> [2] Extension: <a href='https://openreview.net/forum?id=AwzbQVuDBk'>Notin, P., Weitzman, R., Marks, D. S., & Gal, Y. (2023). ProteinNPT: Improving protein property prediction and design with non-parametric transformers. Thirty-Seventh Conference on Neural Information Processing Systems</a>",
        "One-Hot Encodings":"<a href='https://www.nature.com/articles/s41587-021-01146-5'>Hsu, C., Nisonoff, H., Fannjiang, C. et al. Learning protein fitness models from evolutionary and assay-labeled data. Nat Biotechnol 40, 1114–1122 (2022). https://doi.org/10.1038/s41587-021-01146-5</a>",
        "Kermut":"<a href='https://openreview.net/forum?id=jM9atrvUii'>Groth, P. M., Kerrn, M. H., Olsen, L., Salomon, J., & Boomsma, W. (2024). Kermut: Composite kernel regression for protein variant effects. Thirty-Eighth Conference on Neural Information Processing Systems</a>"
    },
    "supervised_clean_names":{
        "ProteinNPT":"ProteinNPT",
        "Embeddings - Augmented - MSA Transformer":"MSA Transformer Embeddings",
        "Embeddings - Augmented - ESM1v":"ESM-1v Embeddings",
        "Embeddings - Augmented - Tranception":"Tranception Embeddings",
        "OHE - Augmented - TranceptEVE":"TranceptEVE + One-Hot Encodings",
        "OHE - Augmented - Tranception":"Tranception + One-Hot Encodings",
        "OHE - Augmented - MSA Transformer":"MSA_Transformer + One-Hot Encodings",
        "OHE - Augmented - DeepSequence":"DeepSequence + One-Hot Encodings",
        "OHE - Augmented - ESM1v":"ESM-1v + One-Hot Encodings",
        "OHE - Not augmented":"One-Hot Encodings",
        "Kermut":"Kermut"
    },
    "supervised_model_types":{
        "ProteinNPT":"Sequence embedding",
        "MSA Transformer Embeddings":"Sequence embedding",
        "Tranception Embeddings":"Sequence embedding",
        "ESM-1v Embeddings":"Sequence embedding",
        "TranceptEVE + One-Hot Encodings":"One-hot Encoding",
        "Tranception + One-Hot Encodings":"One-hot Encoding",
        "MSA_Transformer + One-Hot Encodings":"One-hot Encoding",
        "DeepSequence + One-Hot Encodings":"One-hot Encoding",
        "ESM-1v + One-Hot Encodings":"One-hot Encoding",
        "One-Hot Encodings":"One-hot Encoding",
        "Kermut": "Structure & sequence embedding"
    }
}<|MERGE_RESOLUTION|>--- conflicted
+++ resolved
@@ -78,14 +78,11 @@
         "ESCOTT": "ESCOTT",
         "VenusREM": "VenusREM",
         "RSALOR": "RSALOR model",
-<<<<<<< HEAD
-        "SiteRM": "SiteRM"
-=======
         "S2F": "S2F (Sequence & Structure)",
         "S2F_MSA": "S2F with MSA retrieval",
         "S3F": "S3F (Sequence, Structure & Surface)",
-        "S3F_MSA": "S3F with MSA retrieval"
->>>>>>> f6d319ef
+        "S3F_MSA": "S3F with MSA retrieval",
+        "SiteRM": "SiteRM"
     },
     "model_references":{
         "Tranception_L_no_retrieval":"<a href='https://proceedings.mlr.press/v162/notin22a.html'>Notin, P., Dias, M., Frazer, J., Marchena-Hurtado, J., Gomez, A.N., Marks, D.S., & Gal, Y. (2022). Tranception: Protein Fitness Prediction with Autoregressive Transformers and Inference-time Retrieval. ICML.</a>",
@@ -166,14 +163,11 @@
         "ESCOTT": "<a href='https://www.medrxiv.org/content/10.1101/2024.02.03.24302219v1'>Mustafa Tekpinar, Laurent David, Thomas Henry, Alessandra Carbone. (2024). PRESCOTT: a population aware, epistatic and structural model accurately predicts missense effect. medRxiv.</a>",
         "VenusREM": "<a href='https://arxiv.org/abs/2410.21127'>Yang Tan, Ruilin Wang, Banghao Wu, Liang Hong, Bingxin Zhou. (2024). Retrieval-Enhanced Mutation Mastery: Augmenting Zero-Shot Prediction of Protein Language Model. ArXiv, abs/2410.21127.</a>",
         "RSALOR": "<a href='https://www.biorxiv.org/content/10.1101/2025.02.03.636212v1'>Matsvei Tsishyn, Pauline Hermans, Fabrizio Pucci, Marianne Rooman. (2025). Residue conservation and solvent accessibility are (almost) all you need for predicting mutational effects in proteins. bioRxiv.</a>",
-<<<<<<< HEAD
-        "SiteRM": "<a href='https://papers.nips.cc/paper_files/paper/2024/hash/eb2f4fb51ac3b8dc4aac9cf71b0e7799-Abstract-Conference.html'>Sebastian Prillo, Wilson Wu, Yun Song. (2024). Ultrafast classical phylogenetic method beats large protein language models on variant effect prediction. NeurIPS.</a>"
-=======
         "S2F": "<a href='https://papers.nips.cc/paper_files/paper/2024/hash/b7d795e655c1463d7299688d489e8ef4-Abstract-Conference.html'>Zuobai Zhang, Pascal Notin, Yining Huang, Aurelie C. Lozano, Vijil Chenthamarakshan, Debora Marks, Payel Das, Jian Tang. (2024). Multi-Scale Representation Learning for Protein Fitness Prediction. NeurIPS.</a>",
         "S2F_MSA": "<a href='https://papers.nips.cc/paper_files/paper/2024/hash/b7d795e655c1463d7299688d489e8ef4-Abstract-Conference.html'>Zuobai Zhang, Pascal Notin, Yining Huang, Aurelie C. Lozano, Vijil Chenthamarakshan, Debora Marks, Payel Das, Jian Tang. (2024). Multi-Scale Representation Learning for Protein Fitness Prediction. NeurIPS.</a>",
         "S3F": "<a href='https://papers.nips.cc/paper_files/paper/2024/hash/b7d795e655c1463d7299688d489e8ef4-Abstract-Conference.html'>Zuobai Zhang, Pascal Notin, Yining Huang, Aurelie C. Lozano, Vijil Chenthamarakshan, Debora Marks, Payel Das, Jian Tang. (2024). Multi-Scale Representation Learning for Protein Fitness Prediction. NeurIPS.</a>",
-        "S3F_MSA": "<a href='https://papers.nips.cc/paper_files/paper/2024/hash/b7d795e655c1463d7299688d489e8ef4-Abstract-Conference.html'>Zuobai Zhang, Pascal Notin, Yining Huang, Aurelie C. Lozano, Vijil Chenthamarakshan, Debora Marks, Payel Das, Jian Tang. (2024). Multi-Scale Representation Learning for Protein Fitness Prediction. NeurIPS.</a>"
->>>>>>> f6d319ef
+        "S3F_MSA": "<a href='https://papers.nips.cc/paper_files/paper/2024/hash/b7d795e655c1463d7299688d489e8ef4-Abstract-Conference.html'>Zuobai Zhang, Pascal Notin, Yining Huang, Aurelie C. Lozano, Vijil Chenthamarakshan, Debora Marks, Payel Das, Jian Tang. (2024). Multi-Scale Representation Learning for Protein Fitness Prediction. NeurIPS.</a>",
+        "SiteRM": "<a href='https://papers.nips.cc/paper_files/paper/2024/hash/eb2f4fb51ac3b8dc4aac9cf71b0e7799-Abstract-Conference.html'>Sebastian Prillo, Wilson Wu, Yun Song. (2024). Ultrafast classical phylogenetic method beats large protein language models on variant effect prediction. NeurIPS.</a>"
     },
     "clean_names":{
         "Tranception_L_no_retrieval":"Tranception L no retrieval",
@@ -260,14 +254,11 @@
         "ESCOTT": "ESCOTT",
         "VenusREM": "VenusREM",
         "RSALOR": "RSALOR",
-<<<<<<< HEAD
-        "SiteRM": "SiteRM"
-=======
         "S2F": "S2F",
         "S2F_MSA": "S2F-MSA",
         "S3F": "S3F",
-        "S3F_MSA": "S3F-MSA"
->>>>>>> f6d319ef
+        "S3F_MSA": "S3F-MSA",
+        "SiteRM": "SiteRM"
     },
     "supervised_model_details": {
         "ProteinNPT":"ProteinNPT Model",
